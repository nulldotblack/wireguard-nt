--- conflicted
+++ resolved
@@ -337,10 +337,7 @@
         &self,
         interface_addrs: &[IpNet],
         config: &SetInterface,
-<<<<<<< HEAD
     ) -> Result<()> {
-=======
-    ) -> Result<(), Box<dyn std::error::Error>> {
         // Set the route with metric = 0 (highest priority / default)
         self.set_route_with_metric(interface_addrs, config, 0)
     }
@@ -353,8 +350,7 @@
         interface_addrs: &[IpNet],
         config: &SetInterface,
         metric: u32,
-    ) -> Result<(), Box<dyn std::error::Error>> {
->>>>>>> aa0616e6
+    ) -> Result<()> {
         let luid = self.get_luid();
         unsafe {
             for allowed_ip in config.peers.iter().flat_map(|p| p.allowed_ips.iter()) {
